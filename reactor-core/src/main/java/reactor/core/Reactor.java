/*
 * Copyright (c) 2011-2013 the original author or authors.
 *
 * Licensed under the Apache License, Version 2.0 (the "License");
 * you may not use this file except in compliance with the License.
 * You may obtain a copy of the License at
 *
 *       http://www.apache.org/licenses/LICENSE-2.0
 *
 * Unless required by applicable law or agreed to in writing, software
 * distributed under the License is distributed on an "AS IS" BASIS,
 * WITHOUT WARRANTIES OR CONDITIONS OF ANY KIND, either express or implied.
 * See the License for the specific language governing permissions and
 * limitations under the License.
 */

package reactor.core;

import static reactor.Fn.$;
import static reactor.Fn.T;

import java.util.Set;

import org.cliffc.high_scale_lib.NonBlockingHashSet;
import org.slf4j.LoggerFactory;

import reactor.Fn;
import reactor.convert.Converter;
<<<<<<< HEAD
import reactor.filter.PassThroughFilter;
import reactor.fn.Consumer;
import reactor.fn.Event;
import reactor.fn.Function;
import reactor.fn.Observable;
import reactor.fn.Registration;
import reactor.fn.Supplier;
import reactor.fn.dispatch.ConsumerFilteringEventRouter;
import reactor.fn.dispatch.ConverterAwareConsumerInvoker;
=======
import reactor.fn.*;
>>>>>>> 638b159d
import reactor.fn.dispatch.Dispatcher;
import reactor.fn.dispatch.EventRouter;
import reactor.fn.dispatch.SynchronousDispatcher;
import reactor.fn.dispatch.Task;
import reactor.fn.registry.CachingRegistry;
import reactor.fn.registry.Registry;
<<<<<<< HEAD
=======
import reactor.fn.registry.Registry.LoadBalancingStrategy;
>>>>>>> 638b159d
import reactor.fn.routing.Linkable;
import reactor.fn.routing.SelectionStrategy;
import reactor.fn.selector.Selector;
import reactor.fn.tuples.Tuple2;
import reactor.util.Assert;

import com.eaio.uuid.UUID;

/**
 * A reactor is an event gateway that allows other components to register {@link Event} (@link Consumer}s with its
 * {@link reactor.fn.selector.Selector ) {@link reactor.fn.registry.Registry }. When a {@literal Reactor} is notified of
 * that {@link Event}, a task is dispatched to the assigned {@link Dispatcher} which causes it to be executed on a
 * thread based on the implementation of the {@link Dispatcher} being used.
 *
 * @author Jon Brisbin
 * @author Stephane Maldini
 * @author Andy Wilkinson
 */
@SuppressWarnings({"unchecked", "rawtypes"})
public class Reactor implements Observable, Linkable<Observable> {

	private final Environment                            env;
	private final Dispatcher                             dispatcher;
	private final Registry<Consumer<? extends Event<?>>> consumerRegistry;
	private final EventRouter                            eventRouter;

	private final Object              defaultKey      = new Object();
	private final Selector            defaultSelector = $(defaultKey);
	private final UUID                id              = new UUID();
	private final Consumer<Throwable> errorHandler    = new Consumer<Throwable>() {
		@Override
		public void accept(Throwable t) {
			Reactor.this.notify(T(t.getClass()), Event.wrap(t));
		}
	};
	private final Set<Observable>     linkedReactors  = new NonBlockingHashSet<Observable>();

	/**
	 * Copy constructor that creates a shallow copy of the given {@link Reactor} minus the {@link Registry}. Each {@literal
	 * Reactor} needs to maintain its own {@link Registry} to keep the {@link Consumer}s registered on the given {@literal
	 * Reactor} when being triggered on the new {@literal Reactor}.
	 *
	 * @param src The {@literal Reactor} when which to get the {@link reactor.fn.routing.SelectionStrategy}, {@link
	 *            Converter}, and {@link Dispatcher}.
	 */
	Reactor(Environment env,
					Reactor src) {
		this(env,
<<<<<<< HEAD
				src.getDispatcher(),
				src.consumerRegistry.getSelectionStrategy(),
				src.getEventRouter());
=======
				 src.getDispatcher(),
				 src.consumerRegistry.getLoadBalancingStrategy(),
				 src.consumerRegistry.getSelectionStrategy(),
				 src.getConverter());
>>>>>>> 638b159d
	}

	/**
	 * Copy constructor that creates a shallow copy of the given {@link Reactor} minus the {@link Registry} and {@link
	 * Dispatcher}. Each {@literal Reactor} needs to maintain its own {@link Registry} to keep the {@link Consumer}s
	 * registered on the given {@literal Reactor} when being triggered on the new {@literal Reactor}.
	 *
	 * @param src        The {@literal Reactor} when which to get the {@link reactor.fn.routing.SelectionStrategy}, {@link
	 *                   Converter}.
	 * @param dispatcher The {@link Dispatcher} to use. May be {@code null} in which case a new worker dispatcher is used
	 *                   dispatcher is used
	 */
	Reactor(Environment env,
					Reactor src,
					Dispatcher dispatcher) {
		this(env,
<<<<<<< HEAD
				dispatcher,
				src.consumerRegistry.getSelectionStrategy(),
				src.getEventRouter());
=======
				 dispatcher,
				 src.consumerRegistry.getLoadBalancingStrategy(),
				 src.consumerRegistry.getSelectionStrategy(),
				 src.getConverter());
>>>>>>> 638b159d
	}

	/**
	 * Create a new {@literal Reactor} that uses the given {@link Dispatcher}. The default {@link LoadBalancingStrategy},
	 * {@link reactor.fn.routing.SelectionStrategy}, and {@link Converter} will be used.
	 *
	 * @param dispatcher The {@link Dispatcher} to use. May be {@code null} in which case a new worker dispatcher is used
	 *                   dispatcher is used
	 */
	Reactor(Environment env,
					Dispatcher dispatcher) {
		this(env,
				 dispatcher,
				 null,
				 null);
	}

	/**
	 * Create a new {@literal Reactor} that uses the given {@link Dispatcher}, {@link
	 * reactor.fn.routing.SelectionStrategy}, {@link LoadBalancingStrategy}, and {@link Converter}.
	 *
	 * @param dispatcher            The {@link Dispatcher} to use. May be {@code null} in which case a new worker
	 *                              dispatcher is used.
	 * @param selectionStrategy     The custom {@link reactor.fn.routing.SelectionStrategy} to use. May be {@code null}.
	 */
	Reactor(Environment env,
					Dispatcher dispatcher,
					SelectionStrategy selectionStrategy,
					EventRouter eventRouter) {
		this.env = env;
		this.dispatcher = dispatcher == null ? SynchronousDispatcher.INSTANCE : dispatcher;
		this.eventRouter = eventRouter == null ? new ConsumerFilteringEventRouter(new PassThroughFilter(), new ConverterAwareConsumerInvoker(), null) : eventRouter;
		this.consumerRegistry = new CachingRegistry<Consumer<? extends Event<?>>>(selectionStrategy);

		this.on(new Consumer<Event>() {
			@Override
			public void accept(Event event) {
				if (Tuple2.class.isInstance(event.getData())) {
					Object consumer = ((Tuple2) event.getData()).getT1();
					Object data = ((Tuple2) event.getData()).getT2();
					if (Consumer.class.isInstance(consumer)) {
						try {
							((Consumer) consumer).accept(data);
						} catch (Throwable t) {
							LoggerFactory.getLogger(Reactor.class).error(t.getMessage(), t);
						}
					}
				}
			}
		});
	}

	/**
	 * Create a new {@literal Reactor} with default configuration.
	 */
	public Reactor(Environment env) {
		this(env,
				 null,
				 null,
				 null);
	}

	/**
	 * Get the unique, time-used {@link UUID} of this {@literal Reactor}.
	 *
	 * @return The {@link UUID} of this {@literal Reactor}.
	 */
	public UUID getId() {
		return id;
	}

	/**
	 * Get the {@link Registry} is use to maintain the {@link Consumer}s currently listening for events on this {@literal
	 * Reactor}.
	 *
	 * @return The {@link Registry} in use.
	 */
	public Registry<Consumer<? extends Event<?>>> getConsumerRegistry() {
		return consumerRegistry;
	}

	/**
	 * Get the {@link Dispatcher} currently in use.
	 *
	 * @return The {@link Dispatcher}.
	 */
	public Dispatcher getDispatcher() {
		return dispatcher;
	}

	/**
	 * Get the {@link EventRouter} used to route events to {@link Consumer Consumers}.
	 *
	 * @return The {@link EventRouter}.
	 */
	public EventRouter getEventRouter() {
		return eventRouter;
	}

	@Override
	public boolean respondsToKey(Object key) {
		Assert.notNull(key, "Key cannot be null.");
		return consumerRegistry.select(key).iterator().hasNext();
	}

	@Override
	public <T, E extends Event<T>> Registration<Consumer<E>> on(Selector selector, final Consumer<E> consumer) {
		Assert.notNull(selector, "Selector cannot be null.");
		Assert.notNull(consumer, "Consumer cannot be null.");
		return consumerRegistry.register(selector, consumer);
	}

	@Override
	public <T, E extends Event<T>> Registration<Consumer<E>> on(Consumer<E> consumer) {
		Assert.notNull(consumer, "Consumer cannot be null.");
		return consumerRegistry.register(defaultSelector, consumer);
	}

	@Override
	public <T, E extends Event<T>, V> Registration<Consumer<E>> receive(Selector sel, Function<E, V> fn) {
		return on(sel, new ReplyToConsumer<T, E, V>(fn));
	}

	@Override
	@SuppressWarnings("unchecked")
	public <T, E extends Event<T>> Reactor notify(Object key, E ev, Consumer<E> onComplete) {
		Assert.notNull(key, "Key cannot be null.");
		Assert.notNull(ev, "Event cannot be null.");

		Task<T> task = dispatcher.nextTask();
		task.setKey(key);
		task.setEvent(ev);
		task.setConsumerRegistry(consumerRegistry);
		task.setErrorConsumer(errorHandler);
		task.setEventRouter(eventRouter);
		task.setCompletionConsumer((Consumer<Event<T>>) onComplete);
		task.submit();

		if (!linkedReactors.isEmpty()) {
			for (Observable r : linkedReactors) {
				r.notify(key, ev);
			}
		}

		return this;
	}

	@Override
	public <T, E extends Event<T>> Reactor notify(Object key, E ev) {
		return notify(key, ev, null);
	}

	@Override
	public <T, S extends Supplier<Event<T>>> Reactor notify(Object key, S supplier) {
		return notify(key, supplier.get(), null);
	}

	@Override
	public <T, E extends Event<T>> Reactor notify(E ev) {
		return notify(defaultKey, ev, null);
	}

	@Override
	public <T, S extends Supplier<Event<T>>> Reactor notify(S supplier) {
		return notify(defaultKey, supplier.get(), null);
	}

	@Override
	public Reactor notify(Object key) {
		return notify(key, Fn.nullEvent(), null);
	}

	@Override
	public <T, E extends Event<T>> Reactor send(Object key, E ev) {
		return notify(key, new ReplyToEvent<T>(ev, this));
	}

	@Override
	public <T, S extends Supplier<Event<T>>> Reactor send(Object key, S supplier) {
		return notify(key, new ReplyToEvent<T>(supplier.get(), this));
	}

	@Override
	public <T, E extends Event<T>> Reactor send(Object key, E ev, Observable replyTo) {
		return notify(key, new ReplyToEvent<T>(ev, replyTo));
	}

	@Override
	public <T, S extends Supplier<Event<T>>> Reactor send(Object key, S supplier, Observable replyTo) {
		return notify(key, new ReplyToEvent<T>(supplier.get(), replyTo));
	}

	/**
	 * Register a {@link Function} to be triggered using the given {@link Selector}. The return value is automatically
	 * handled and replied to the origin reactor/replyTo key set within an incoming event
	 *
	 * @param sel      The {@link Selector} to be used for matching
	 * @param function The {@literal Function} to be triggered.
	 * @param <T>      The type of the data in the {@link Event}.
	 * @param <V>      The type of the return value when the given {@link Function}.
	 * @return A {@link Registration} object that allows the caller to interact with the given mapping.
	 */
	public <T, E extends Event<T>, V> Composable<V> map(Selector sel, final Function<E, V> function) {
		Assert.notNull(sel, "Selector cannot be null.");
		Assert.notNull(function, "Function cannot be null.");

		final Composable<V> c = new Composable<V>(env, this);
		on(sel, new Consumer<E>() {
			@Override
			public void accept(E event) {
				try {
					c.accept(function.apply(event));
				} catch (Throwable t) {
					c.accept(t);
				}
			}
		});
		return c;
	}

	/**
	 * Register a {@link Function} to be triggered using the internal, global {@link Selector} that is unique to each
	 * {@literal Observable} instance. The return value is automatically handled and replied to the origin reactor/replyTo
	 * key set within an incoming event
	 *
	 * @param function The {@literal Consumer} to be triggered.
	 * @param <T>      The type of the data in the {@link Event}.
	 * @param <V>      The type of the return value when the given {@link Function}.
	 * @return A {@link Registration} object that allows the caller to interact with the given mapping.
	 */
	public <T, E extends Event<T>, V> Composable<V> map(Function<E, V> function) {
		Assert.notNull(function, "Function cannot be null.");
		return map(defaultSelector, function);
	}

	/**
	 * Return a new composition ready to accept an event {@param ev}, thus notifying this component that the consumers
	 * matching {@param key} should consume the event and might reply using R.replyTo (which is automatically handled when
	 * used in combination with {@link #map(Function)}.
	 *
	 * @param key The notification key
	 * @param ev  The {@link Event} to publish.
	 * @return {@link Composable}
	 */
	public <T, E extends Event<T>, V> Composable<V> compose(Object key, E ev) {
		return R.compose(ev).using(this).get().map(key, this);
	}

	/**
	 * Notify this component that the consumers matching {@param key} should consume the event {@param ev} and might send
	 * replies to the consumer {@param consumer}.
	 *
	 * @param key      The notification key
	 * @param ev       The {@link Event} to publish.
	 * @param consumer The {@link Composable} to pass the replies.
	 * @return {@literal this}
	 */
	public <T, E extends Event<T>, V> Reactor compose(Object key, E ev, Consumer<V> consumer) {
		Composable<E> composable = R.compose(ev).using(this).get();
		composable.<V>map(key, this).consume(consumer);
		composable.accept(ev);

		return this;
	}

	/**
	 * Compose an action starting with the given key and {@link Supplier}.
	 *
	 * @param key      The key to use.
	 * @param supplier The {@link Supplier} that will provide the actual {@link Event} instance.
	 * @param <T>      The type of the incoming data.
	 * @param <S>      The type of the event supplier.
	 * @param <V>      The type of the {@link Composable}.
	 * @return A new {@link Composable}.
	 */
	public <T, S extends Supplier<Event<T>>, V> Composable<V> compose(Object key, S supplier) {
		return compose(key, supplier.get());
	}


	/**
	 * Compose an action starting with the given key, the {@link Supplier} and a replies consumer.
	 *
	 * @param key      The key to use.
	 * @param supplier The {@link Supplier} that will provide the actual {@link Event} instance.
	 * @param consumer The {@link Consumer} that will consume replies.
	 * @param <T>      The type of the incoming data.
	 * @param <S>      The type of the event supplier.
	 * @param <V>      The type of the {@link Composable}.
	 * @return A new {@link Composable}.
	 */
	public <T, S extends Supplier<Event<T>>, V> Reactor compose(Object key, S supplier, Consumer<V> consumer) {
		return compose(key, supplier.get(), consumer);
	}

	@Override
	public Reactor link(Observable reactor) {
		linkedReactors.add(reactor);
		return this;
	}

	@Override
	public Reactor unlink(Observable reactor) {
		linkedReactors.remove(reactor);
		return this;
	}

	@Override
	public boolean equals(Object o) {
		if (this == o) return true;
		if (o == null || getClass() != o.getClass()) return false;

		Reactor reactor = (Reactor) o;

		return id.equals(reactor.id);

	}

	@Override
	public int hashCode() {
		return id.hashCode();
	}

	private static class ReplyToEvent<T> extends Event<T> {
		private final Observable replyToObservable;

		private ReplyToEvent(Event<T> delegate, Observable replyToObservable) {
			super(delegate.getHeaders(), delegate.getData());
			setReplyTo(delegate.getReplyTo());
			this.replyToObservable = replyToObservable;
		}

		private Observable getReplyToObservable() {
			return replyToObservable;
		}
	}

	private class ReplyToConsumer<T, E extends Event<T>, V> implements Consumer<E> {
		private final Function<E, V> fn;

		private ReplyToConsumer(Function<E, V> fn) {
			this.fn = fn;
		}

		@Override
		public void accept(E ev) {
			Observable replyToObservable = Reactor.this;

			if (ReplyToEvent.class.isAssignableFrom(ev.getClass())) {
				Observable o = ((ReplyToEvent<?>) ev).getReplyToObservable();
				if (null != o) {
					replyToObservable = o;
				}
			}

			try {
				V reply = fn.apply(ev);

				Event<?> replyEv;
				if (null == reply) {
					replyEv = Fn.nullEvent();
				} else {
					replyEv = (Event.class.isAssignableFrom(reply.getClass()) ? (Event<?>) reply : Event.wrap(reply));
				}

				replyToObservable.notify(ev.getReplyTo(), replyEv);
			} catch (Throwable x) {
				replyToObservable.notify(T(x.getClass()), Event.wrap(x));
			}
		}
	}

	public static class Spec extends ComponentSpec<Reactor.Spec, Reactor> {
		private boolean link;

		public Spec() {
		}

		public Spec link() {
			this.link = true;
			return this;
		}

		@Override
		public Reactor configure(Reactor reactor) {
			if (link)
				this.reactor.link(reactor);

			return reactor;
		}
	}

}<|MERGE_RESOLUTION|>--- conflicted
+++ resolved
@@ -16,46 +16,26 @@
 
 package reactor.core;
 
-import static reactor.Fn.$;
-import static reactor.Fn.T;
-
-import java.util.Set;
-
+import com.eaio.uuid.UUID;
 import org.cliffc.high_scale_lib.NonBlockingHashSet;
 import org.slf4j.LoggerFactory;
-
 import reactor.Fn;
 import reactor.convert.Converter;
-<<<<<<< HEAD
 import reactor.filter.PassThroughFilter;
-import reactor.fn.Consumer;
-import reactor.fn.Event;
-import reactor.fn.Function;
-import reactor.fn.Observable;
-import reactor.fn.Registration;
-import reactor.fn.Supplier;
-import reactor.fn.dispatch.ConsumerFilteringEventRouter;
-import reactor.fn.dispatch.ConverterAwareConsumerInvoker;
-=======
 import reactor.fn.*;
->>>>>>> 638b159d
-import reactor.fn.dispatch.Dispatcher;
-import reactor.fn.dispatch.EventRouter;
-import reactor.fn.dispatch.SynchronousDispatcher;
-import reactor.fn.dispatch.Task;
+import reactor.fn.dispatch.*;
 import reactor.fn.registry.CachingRegistry;
 import reactor.fn.registry.Registry;
-<<<<<<< HEAD
-=======
-import reactor.fn.registry.Registry.LoadBalancingStrategy;
->>>>>>> 638b159d
 import reactor.fn.routing.Linkable;
 import reactor.fn.routing.SelectionStrategy;
 import reactor.fn.selector.Selector;
 import reactor.fn.tuples.Tuple2;
 import reactor.util.Assert;
 
-import com.eaio.uuid.UUID;
+import java.util.Set;
+
+import static reactor.Fn.$;
+import static reactor.Fn.T;
 
 /**
  * A reactor is an event gateway that allows other components to register {@link Event} (@link Consumer}s with its
@@ -97,16 +77,9 @@
 	Reactor(Environment env,
 					Reactor src) {
 		this(env,
-<<<<<<< HEAD
-				src.getDispatcher(),
-				src.consumerRegistry.getSelectionStrategy(),
-				src.getEventRouter());
-=======
 				 src.getDispatcher(),
-				 src.consumerRegistry.getLoadBalancingStrategy(),
 				 src.consumerRegistry.getSelectionStrategy(),
-				 src.getConverter());
->>>>>>> 638b159d
+				 src.getEventRouter());
 	}
 
 	/**
@@ -123,21 +96,14 @@
 					Reactor src,
 					Dispatcher dispatcher) {
 		this(env,
-<<<<<<< HEAD
-				dispatcher,
-				src.consumerRegistry.getSelectionStrategy(),
-				src.getEventRouter());
-=======
 				 dispatcher,
-				 src.consumerRegistry.getLoadBalancingStrategy(),
 				 src.consumerRegistry.getSelectionStrategy(),
-				 src.getConverter());
->>>>>>> 638b159d
-	}
-
-	/**
-	 * Create a new {@literal Reactor} that uses the given {@link Dispatcher}. The default {@link LoadBalancingStrategy},
-	 * {@link reactor.fn.routing.SelectionStrategy}, and {@link Converter} will be used.
+				 src.getEventRouter());
+	}
+
+	/**
+	 * Create a new {@literal Reactor} that uses the given {@link Dispatcher}. The default {@link EventRouter}, {@link
+	 * reactor.fn.routing.SelectionStrategy}, and {@link Converter} will be used.
 	 *
 	 * @param dispatcher The {@link Dispatcher} to use. May be {@code null} in which case a new worker dispatcher is used
 	 *                   dispatcher is used
@@ -152,11 +118,11 @@
 
 	/**
 	 * Create a new {@literal Reactor} that uses the given {@link Dispatcher}, {@link
-	 * reactor.fn.routing.SelectionStrategy}, {@link LoadBalancingStrategy}, and {@link Converter}.
-	 *
-	 * @param dispatcher            The {@link Dispatcher} to use. May be {@code null} in which case a new worker
-	 *                              dispatcher is used.
-	 * @param selectionStrategy     The custom {@link reactor.fn.routing.SelectionStrategy} to use. May be {@code null}.
+	 * reactor.fn.routing.SelectionStrategy}, {@link EventRouter}, and {@link Converter}.
+	 *
+	 * @param dispatcher        The {@link Dispatcher} to use. May be {@code null} in which case a new worker dispatcher is
+	 *                          used.
+	 * @param selectionStrategy The custom {@link reactor.fn.routing.SelectionStrategy} to use. May be {@code null}.
 	 */
 	Reactor(Environment env,
 					Dispatcher dispatcher,
@@ -302,7 +268,7 @@
 
 	@Override
 	public Reactor notify(Object key) {
-		return notify(key, Fn.nullEvent(), null);
+		return notify(key, Event.NULL_EVENT, null);
 	}
 
 	@Override
@@ -493,7 +459,7 @@
 
 				Event<?> replyEv;
 				if (null == reply) {
-					replyEv = Fn.nullEvent();
+					replyEv = Event.NULL_EVENT;
 				} else {
 					replyEv = (Event.class.isAssignableFrom(reply.getClass()) ? (Event<?>) reply : Event.wrap(reply));
 				}
